package frc.team88.swerve;

import java.util.ArrayList;
import java.util.Arrays;
import java.util.List;
import java.util.Objects;

import frc.team88.swerve.kinematics.InverseKinematics;
import frc.team88.swerve.swervemodule.SwerveModule;
import frc.team88.swerve.util.MathUtils;
import frc.team88.swerve.util.Vector2D;
import frc.team88.swerve.util.constants.DoublePreferenceConstant;
<<<<<<< HEAD
import frc.team88.swerve.util.constants.LongPreferenceConstant;
import frc.team88.swerve.wrappers.RobotControllerWrapper;
=======
>>>>>>> 13357c0e
import frc.team88.swerve.wrappers.gyro.Gyro;

/**
 * Represents a complete swerve chassis, with high level operations for
 * controlling it.
 */
public class SwerveChassis {

    // Preference constants for the translation acceleration limit, in
<<<<<<< HEAD
    // feet per second^2.
    private DoublePreferenceConstant translationAccelerationLimit;

    // Preference constant for the rotation acceleration limit, in
    // rotations per second^2.
    private DoublePreferenceConstant rotationAccelerationLimit;

    // The angle to offset in hammer mode.
    private DoublePreferenceConstant hammerModeAngle;

    // The time to spend hammering in each direction
    private LongPreferenceConstant hammerModeTime;

=======
    // feet per second^2
    private DoublePreferenceConstant translationAccelerationLimit;

    // Preference constant for the rotation acceleration limit, in
    // rotations per second^2
    private DoublePreferenceConstant rotationAccelerationLimit;

>>>>>>> 13357c0e
    // The swerve modules on this chassis.
    private List<SwerveModule> modules;

    // The gyro for this chassis.
    private Gyro gyro;

    // The inverse kinematics controller for this chassis.
    private InverseKinematics inverseKinematics;

    // The target translation velocity, as a velocity vector in feet per
    // second.
    private Vector2D translationVelocity = Vector2D.ORIGIN;

    // The target rotation velocity, in degrees per second.
    private double rotationVelocity = 0;

<<<<<<< HEAD
    // True if in field-centric mode, false if in robot-centric mode.
    private boolean inFieldCentric = true;

    // True if in hammer mode, false otherwise.
    private boolean inHammerMode = false;

    // The expected rate at which update will be called, in Hz.
    private double expectedUpdateRate = 50.;

    // The time when hammer mode direction was last changed, in microseconds.
    private long lastHammerModeChangeTime;

    // If count of how many times hammer mode has changed direction.
    private int hammerModeChangeCount;

=======
    // True if in field-centric mode, false if in robot-centric mode
    private boolean inFieldCentric = true;

    // The expected rate at which update will be called, in Hz
    private double expectedUpdateRate = 50.;

>>>>>>> 13357c0e
    /**
     * Construct.
     * 
     * @param gyro
     *                    The gyro measuring this chassis's field-oriented angle.
     * @param modules
     *                    The modules on this chassis. Minimum 2.
     */
    public SwerveChassis(Gyro gyro, SwerveModule... modules) {
        this.gyro = Objects.requireNonNull(gyro);

        if (modules.length < 2) {
            throw new IllegalArgumentException("A swerve chassis must have at least 2 swerve modules");
        }
        for (SwerveModule module : modules) {
            Objects.requireNonNull(module);
        }
        this.modules = Arrays.asList(modules);

        this.inverseKinematics = new InverseKinematics(modules);

        translationAccelerationLimit = new DoublePreferenceConstant("Translation Accel Limit", 25);
        rotationAccelerationLimit = new DoublePreferenceConstant("Rotation Accel Limit", 720);
<<<<<<< HEAD
        hammerModeAngle = new DoublePreferenceConstant("Hammer Mode Angle", 70);
        hammerModeTime = new LongPreferenceConstant("Hammer Mode Time", 2_500_000);
=======
>>>>>>> 13357c0e
    }

    /**
     * Updates all periodic processes in the swerve chassis, such as setting module
     * controls.
     */
    public void update() {
<<<<<<< HEAD
        Vector2D adjustedTranslation = this.translationVelocity;

        // Apply field-centric to translation if necessary
        if (this.inFieldCentric()) {
            adjustedTranslation = adjustedTranslation.rotate(-gyro.getYaw());
        }

        // Apply hammer mode if necessary
        if (inHammerMode()) {
            // Halve the time to change if this is the first hammer
            long minTimeToChange = hammerModeTime.getValue();
            if (hammerModeChangeCount == 0) {
                minTimeToChange /= 2;
            }
            // Check if it is time to change
            if ((RobotControllerWrapper.getInstance().getFPGATime() - lastHammerModeChangeTime) > minTimeToChange) {
                hammerModeChangeCount++;
                lastHammerModeChangeTime = RobotControllerWrapper.getInstance().getFPGATime();
            }
            // Rotate the vector by the offset in the right direction
            double angleToRotateVector = hammerModeAngle.getValue();
            if (hammerModeChangeCount % 2 == 1) {
                angleToRotateVector *= -1;
            }
            adjustedTranslation = adjustedTranslation.rotate(angleToRotateVector);
=======
        // Apply field-centric to translation if necessary
        Vector2D gyroAdjustedTranslation;
        if (this.inFieldCentric()) {
            gyroAdjustedTranslation = this.translationVelocity.rotate(-gyro.getYaw());
        } else {
            gyroAdjustedTranslation = this.translationVelocity;
>>>>>>> 13357c0e
        }
        // Calculate the change limit for translation
        double translationChangeLimit = this.translationAccelerationLimit.getValue() / this.expectedUpdateRate;
        // Calculate the acceleration limited translation
        Vector2D changeLimitedTranslation = this.inverseKinematics.getTranslationVelocity()
                .limitChange(gyroAdjustedTranslation, translationChangeLimit);
        // Apply the translation velocity
        this.inverseKinematics.setTranslationVelocity(changeLimitedTranslation);

        // Calculate the change limit for rotation
        double rotationChangeLimit = this.rotationAccelerationLimit.getValue() / this.expectedUpdateRate;
        // Calculate the acceleration limited rotation
        double changeLimitedRotation = MathUtils.limitChange(inverseKinematics.getRotationVelocity(),
                this.rotationVelocity, rotationChangeLimit);
        // Apply the rotation velocity
        this.inverseKinematics.setRotationVelocity(changeLimitedRotation);

        // Calculate the change limit for translation
        double translationChangeLimit = this.translationAccelerationLimit.getValue() / this.expectedUpdateRate;
        // Calculate the acceleration limited translation
        Vector2D changeLimitedTranslation = this.inverseKinematics.getTranslationVelocity()
                .limitChange(adjustedTranslation, translationChangeLimit);
        // Apply the translation velocity
        this.inverseKinematics.setTranslationVelocity(changeLimitedTranslation);

        // Calculate the change limit for rotation
        double rotationChangeLimit = this.rotationAccelerationLimit.getValue() / this.expectedUpdateRate;
        // Calculate the acceleration limited rotation
        double changeLimitedRotation = MathUtils.limitChange(inverseKinematics.getRotationVelocity(),
                this.rotationVelocity, rotationChangeLimit);
        // Apply the rotation velocity
        this.inverseKinematics.setRotationVelocity(changeLimitedRotation);

        // Update the inverse kinematics
        this.inverseKinematics.update();
    }

    /**
     * Set the rate at which update should be called, in seconds. Used to calculate
     * the acceleration limit.
     * 
     * @param rate
     *                 The update rate, in Hz
     */
    public void setExpectedUpdateRate(double rate) {
        if (rate <= 0) {
            throw new IllegalArgumentException("Update rate must be positive");
        }
        this.expectedUpdateRate = rate;
    }

    /**
     * Sets the translation velocity to target. Whether this is robot-centric or
     * field-centric depends on which has been set.
     * 
     * @param velocity
     *                     A velocity vector for chassis translation, in feet per
     *                     second
     */
    public void setTranslationVelocity(Vector2D velocity) {
        this.translationVelocity = Objects.requireNonNull(velocity);
    }

    /**
     * Gets the targetted translation velocity. Whether this is robot-centric or
     * field-centric depends on which has been set.
     * 
     * @return A velocity vector for chassis translation, in feet per second
     */
    public Vector2D getTranslationVelocity() {
        return this.translationVelocity;
    }

    /**
     * Sets the rotation velocity to target.
     * 
     * @param velocity
     *                     The rotation velocity, in degrees per second
     */
    public void setRotationVelocity(double velocity) {
        this.rotationVelocity = velocity;
    }

    /**
     * Gets the targetted rotation velocity.
     * 
     * @return The rotation velocity, in degrees per second
     */
    public double getRotationVelocity() {
        return this.rotationVelocity;
    }

    /**
     * Sets the center of rotation. Always robot-centric.
     * 
     * @param center
     *                   A position vector describing the center of rotation
     *                   relative to the chassis's origin
     */
    public void setCenterOfRotation(Vector2D center) {
        this.inverseKinematics.setCenterOfRotation(center);
    }

    /**
     * Gets the center of rotation. Always robot-centric.
     * 
     * @return A position vector describing the center of rotation relative to the
     *         chassis's origin
     */
    public Vector2D getCenterOfRotation() {
        return this.inverseKinematics.getCenterOfRotation();
    }

    /**
     * Sets the max wheel speed.
     * 
     * @param speed
     *                  The maximum wheel speed, in feet per second
     */
    public void setMaxWheelSpeed(double speed) {
        this.inverseKinematics.setMaxSpeed(speed);
    }

    /**
     * Gets the max wheel speed.
     * 
     * @return The maximum wheel speed, in feet per second
     */
    public double getMaxWheelSpeed() {
        return this.inverseKinematics.getMaxSpeed();
    }

    /**
     * Enables field-centric mode, which means that all given translation angles are
     * relative to gyro 0.
     */
    public void setFieldCentic() {
        this.inFieldCentric = true;
    }

    /**
     * Enables robot-centric mode, which means that all given translation angles are
     * relative to the front of the robot.
     */
    public void setRobotCentic() {
        this.inFieldCentric = false;
    }

    /**
     * Is this chassis in field-centric mode?
     * 
     * @return True if in field-centric mode, false if in robot-centric mode
     */
    public boolean inFieldCentric() {
        return this.inFieldCentric;
    }

    /**
     * Enables hammer mode.
     */
    public void enableHammerMode() {
        this.inHammerMode = true;
        lastHammerModeChangeTime = RobotControllerWrapper.getInstance().getFPGATime();
        hammerModeChangeCount = 0;
    }

    /*
     * Disables hammer mode.
     */
    public void disableHammerMode() {
        this.inHammerMode = false;
    }

    /**
     * Is this chassis in hammer mode?
     * 
     * @return True if in hammer mode, false otherwise
     */
    public boolean inHammerMode() {
        return this.inHammerMode;
    }
}<|MERGE_RESOLUTION|>--- conflicted
+++ resolved
@@ -10,11 +10,8 @@
 import frc.team88.swerve.util.MathUtils;
 import frc.team88.swerve.util.Vector2D;
 import frc.team88.swerve.util.constants.DoublePreferenceConstant;
-<<<<<<< HEAD
 import frc.team88.swerve.util.constants.LongPreferenceConstant;
 import frc.team88.swerve.wrappers.RobotControllerWrapper;
-=======
->>>>>>> 13357c0e
 import frc.team88.swerve.wrappers.gyro.Gyro;
 
 /**
@@ -24,7 +21,6 @@
 public class SwerveChassis {
 
     // Preference constants for the translation acceleration limit, in
-<<<<<<< HEAD
     // feet per second^2.
     private DoublePreferenceConstant translationAccelerationLimit;
 
@@ -38,15 +34,6 @@
     // The time to spend hammering in each direction
     private LongPreferenceConstant hammerModeTime;
 
-=======
-    // feet per second^2
-    private DoublePreferenceConstant translationAccelerationLimit;
-
-    // Preference constant for the rotation acceleration limit, in
-    // rotations per second^2
-    private DoublePreferenceConstant rotationAccelerationLimit;
-
->>>>>>> 13357c0e
     // The swerve modules on this chassis.
     private List<SwerveModule> modules;
 
@@ -63,7 +50,6 @@
     // The target rotation velocity, in degrees per second.
     private double rotationVelocity = 0;
 
-<<<<<<< HEAD
     // True if in field-centric mode, false if in robot-centric mode.
     private boolean inFieldCentric = true;
 
@@ -79,14 +65,6 @@
     // If count of how many times hammer mode has changed direction.
     private int hammerModeChangeCount;
 
-=======
-    // True if in field-centric mode, false if in robot-centric mode
-    private boolean inFieldCentric = true;
-
-    // The expected rate at which update will be called, in Hz
-    private double expectedUpdateRate = 50.;
-
->>>>>>> 13357c0e
     /**
      * Construct.
      * 
@@ -110,11 +88,8 @@
 
         translationAccelerationLimit = new DoublePreferenceConstant("Translation Accel Limit", 25);
         rotationAccelerationLimit = new DoublePreferenceConstant("Rotation Accel Limit", 720);
-<<<<<<< HEAD
         hammerModeAngle = new DoublePreferenceConstant("Hammer Mode Angle", 70);
         hammerModeTime = new LongPreferenceConstant("Hammer Mode Time", 2_500_000);
-=======
->>>>>>> 13357c0e
     }
 
     /**
@@ -122,7 +97,6 @@
      * controls.
      */
     public void update() {
-<<<<<<< HEAD
         Vector2D adjustedTranslation = this.translationVelocity;
 
         // Apply field-centric to translation if necessary
@@ -148,20 +122,13 @@
                 angleToRotateVector *= -1;
             }
             adjustedTranslation = adjustedTranslation.rotate(angleToRotateVector);
-=======
-        // Apply field-centric to translation if necessary
-        Vector2D gyroAdjustedTranslation;
-        if (this.inFieldCentric()) {
-            gyroAdjustedTranslation = this.translationVelocity.rotate(-gyro.getYaw());
-        } else {
-            gyroAdjustedTranslation = this.translationVelocity;
->>>>>>> 13357c0e
-        }
+        }
+        
         // Calculate the change limit for translation
         double translationChangeLimit = this.translationAccelerationLimit.getValue() / this.expectedUpdateRate;
         // Calculate the acceleration limited translation
         Vector2D changeLimitedTranslation = this.inverseKinematics.getTranslationVelocity()
-                .limitChange(gyroAdjustedTranslation, translationChangeLimit);
+                .limitChange(adjustedTranslation, translationChangeLimit);
         // Apply the translation velocity
         this.inverseKinematics.setTranslationVelocity(changeLimitedTranslation);
 
@@ -173,22 +140,6 @@
         // Apply the rotation velocity
         this.inverseKinematics.setRotationVelocity(changeLimitedRotation);
 
-        // Calculate the change limit for translation
-        double translationChangeLimit = this.translationAccelerationLimit.getValue() / this.expectedUpdateRate;
-        // Calculate the acceleration limited translation
-        Vector2D changeLimitedTranslation = this.inverseKinematics.getTranslationVelocity()
-                .limitChange(adjustedTranslation, translationChangeLimit);
-        // Apply the translation velocity
-        this.inverseKinematics.setTranslationVelocity(changeLimitedTranslation);
-
-        // Calculate the change limit for rotation
-        double rotationChangeLimit = this.rotationAccelerationLimit.getValue() / this.expectedUpdateRate;
-        // Calculate the acceleration limited rotation
-        double changeLimitedRotation = MathUtils.limitChange(inverseKinematics.getRotationVelocity(),
-                this.rotationVelocity, rotationChangeLimit);
-        // Apply the rotation velocity
-        this.inverseKinematics.setRotationVelocity(changeLimitedRotation);
-
         // Update the inverse kinematics
         this.inverseKinematics.update();
     }
